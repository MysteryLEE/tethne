environment:
  global:
    # SDK v7.0 MSVC Express 2008's SetEnv.cmd script will fail if the
    # /E:ON and /V:ON options are not enabled in the batch script intepreter
    # See: http://stackoverflow.com/a/13751649/163740
    CMD_IN_ENV: "cmd /E:ON /V:ON /C .\\appveyor\\run_with_env.cmd"

  matrix:
    # Python 2.7.10 is the latest version and is not pre-installed.

    - PYTHON: "C:\\Python27.10"
      PYTHON_VERSION: "2.7.10"
      PYTHON_ARCH: "32"

    - PYTHON: "C:\\Python27.10-x64"
      PYTHON_VERSION: "2.7.10"
      PYTHON_ARCH: "64"

    - PYTHON: "C:\\Python27"
<<<<<<< HEAD
      PYTHON_VERSION: "2.7.9" # currently 2.7.9
      PYTHON_ARCH: "32"

    - PYTHON: "C:\\Python27-x64"
      PYTHON_VERSION: "2.7.9" # currently 2.7.9
      PYTHON_ARCH: "64"

    - PYTHON: "C:\\Python27"
      PYTHON_VERSION: "2.7.10" # currently 2.7.9
      PYTHON_ARCH: "32"

    - PYTHON: "C:\\Python27-x64"
      PYTHON_VERSION: "2.7.10" # currently 2.7.9
      PYTHON_ARCH: "64"

    - PYTHON: "C:\\Python33"
      PYTHON_VERSION: "3.3.x" # currently 3.3.5
      PYTHON_ARCH: "32"

    - PYTHON: "C:\\Python33-x64"
      PYTHON_VERSION: "3.3.x" # currently 3.3.5
      PYTHON_ARCH: "64"

    - PYTHON: "C:\\Python34"
      PYTHON_VERSION: "3.4.x" # currently 3.4.3
      PYTHON_ARCH: "32"

    - PYTHON: "C:\\Python34-x64"
      PYTHON_VERSION: "3.4.x" # currently 3.4.3
=======
      PYTHON_VERSION: "2.7.9"
      PYTHON_ARCH: "32"

    - PYTHON: "C:\\Python27-x64"
      PYTHON_VERSION: "2.7.9"
>>>>>>> 7a10947b
      PYTHON_ARCH: "64"

    - PYTHON: "C:\\Python27"
      PYTHON_VERSION: "2.7.10"
      PYTHON_ARCH: "32"

    - PYTHON: "C:\\Python27-x64"
      PYTHON_VERSION: "2.7.10"
      PYTHON_ARCH: "64"

    - PYTHON: "C:\\Python270"
      PYTHON_VERSION: "2.7.0"
      PYTHON_ARCH: "32"

    - PYTHON: "C:\\Python270-x64"
      PYTHON_VERSION: "2.7.0"
      PYTHON_ARCH: "64"

install:
  - ECHO "Filesystem root:"
  - ps: "ls \"C:/\""

  - ECHO "Installed SDKs:"
  - ps: "ls \"C:/Program Files/Microsoft SDKs/Windows\""

  # Install Python (from the official .msi of http://python.org) and pip when
  # not already installed.
  - ps: if (-not(Test-Path($env:PYTHON))) { & appveyor\install.ps1 }

  # Prepend newly installed Python to the PATH of this build (this cannot be
  # done from inside the powershell script as it would require to restart
  # the parent CMD process).
  - "SET PATH=%PYTHON%;%PYTHON%\\Scripts;%PATH%"

  # Check that we have the expected version and architecture for Python
  - "python --version"
  - "python -c \"import struct; print(struct.calcsize('P') * 8)\""

  # Upgrade to the latest version of pip to avoid it displaying warnings
  # about it being out of date.
  - "pip install --disable-pip-version-check --user --upgrade pip"

  # Install the build dependencies of the project.
  - "%CMD_IN_ENV% pip install -r requirements.txt"

  - "%CMD_IN_ENV% pip install coverage"
  - "%CMD_IN_ENV% pip install nose"
  - "%CMD_IN_ENV% python -m nltk.downloader all"


build_script:
  - cd .

test_script:
  # Run the project tests
  - "%CMD_IN_ENV% python setup.py nosetests"<|MERGE_RESOLUTION|>--- conflicted
+++ resolved
@@ -17,43 +17,11 @@
       PYTHON_ARCH: "64"
 
     - PYTHON: "C:\\Python27"
-<<<<<<< HEAD
-      PYTHON_VERSION: "2.7.9" # currently 2.7.9
-      PYTHON_ARCH: "32"
-
-    - PYTHON: "C:\\Python27-x64"
-      PYTHON_VERSION: "2.7.9" # currently 2.7.9
-      PYTHON_ARCH: "64"
-
-    - PYTHON: "C:\\Python27"
-      PYTHON_VERSION: "2.7.10" # currently 2.7.9
-      PYTHON_ARCH: "32"
-
-    - PYTHON: "C:\\Python27-x64"
-      PYTHON_VERSION: "2.7.10" # currently 2.7.9
-      PYTHON_ARCH: "64"
-
-    - PYTHON: "C:\\Python33"
-      PYTHON_VERSION: "3.3.x" # currently 3.3.5
-      PYTHON_ARCH: "32"
-
-    - PYTHON: "C:\\Python33-x64"
-      PYTHON_VERSION: "3.3.x" # currently 3.3.5
-      PYTHON_ARCH: "64"
-
-    - PYTHON: "C:\\Python34"
-      PYTHON_VERSION: "3.4.x" # currently 3.4.3
-      PYTHON_ARCH: "32"
-
-    - PYTHON: "C:\\Python34-x64"
-      PYTHON_VERSION: "3.4.x" # currently 3.4.3
-=======
       PYTHON_VERSION: "2.7.9"
       PYTHON_ARCH: "32"
 
     - PYTHON: "C:\\Python27-x64"
       PYTHON_VERSION: "2.7.9"
->>>>>>> 7a10947b
       PYTHON_ARCH: "64"
 
     - PYTHON: "C:\\Python27"
