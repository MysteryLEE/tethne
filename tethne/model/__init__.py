--- conflicted
+++ resolved
@@ -31,7 +31,7 @@
     
     Used by :mod:`.readers.mallet`\.
     """
-    
+
     def __init__(self, doc_topic, top_word, top_keys, metadata, vocabulary):
         """
         Initialize the :class:`.LDAModel`\.
@@ -78,108 +78,47 @@
         
         index = self.lookup[d]
         td = self.doc_topic[index, :]
-        print 'initialized index, td={0}'.format(td.shape)
         
         if topZ is None:
-            top_indices = range(td.shape[0])
+            topZ = td.shape[0]
+            
         if type(topZ) is int:   # Return a set number of topics.
-            print 'topZ is int'
-            top_indices = [ z for z in np.argsort(td)[0:topZ] ]
+            top_indices = td.argsort()[-topZ:][::1]
         elif type(topZ) is float:   # Return topics above a threshold.
-            print 'topZ is float'
             top_indices = [ z for z in np.argsort(td) if td[z] > topZ ]
 
-        print 'ok'
         top_values = [ td[z] for z in top_indices ]
-        print 'set top_values'
         
         topics = zip(top_indices, top_values)
-        print 'set topics with zip'
-        
-        del top_indices, td
         
         return topics
 
-<<<<<<< HEAD
-    def num_topics(self):
-=======
-    def build(self, Z=20, max_iter=1000, prep=False, **kwargs):
->>>>>>> ba1e78f0
-        """
-        Return the number of topics in the model.
-        """
-        
-<<<<<<< HEAD
-        return self.top_word.shape[0]
-
-    def words_in_topic(self, z):
-        words = self.top_word[z,:]
-        return [ self.vocabulary.by_int[w] for w in words.argsort()[-5:][::-1] ]
-    
+    def words_in_topic(self, z, topW=None):
+        if topW is None:
+            topW = 5
+
+        if type(topW) is int:
+            words = self.top_word[z,:].argsort()[-topW:][::-1]
+
+        return [ ( w, self.top_word[z,w]) for w in words ]
+
+    def print_topic(self, z):
+        words = [ self.vocabulary.by_int[w] for w,p
+                    in self.words_in_topic(z, topW=topW) ]
+        print ', '.join(words)
+        return words
+
     def print_topics(self):
         """
         Prints a list of topics.
         """
         Z = self.top_word.shape[0]
-=======
-        if not self.prepped:
-            if prep:
-                self.prep()
-            else:
-                raise RuntimeError('Not so fast! Call prep() or set prep=True.')
-
-        self.Z = Z
-        self._run_model(max_iter, **kwargs)  # The action happens here.
-        self.plot_ll()
-
-        self._load_model()
-        
-        return self.model
-
-    def plot_topics(self, topics, axis='date', type='plot', start=None,
-                    end=None, plot_kwargs={}, legend_kwargs={}, normed=True ):
-        """
-        Plot the prevalence of topics over time.
-        
-        Parameters
-        ----------
-        topics : list
-            A list of (int) topic indices.
-        axis : str
-            Slice axis to use as plot domain.
-        type : str
-            Plot type: 'plot' or 'bar'
-        start : int
-            (optional) Start date.
-        end : int
-            (optional) End date (inclusive).
-        plot_kwargs : dict
-            (optional) Keyword arguments for plotting method.
-        legend_kwargs : dict
-            (optional) Keyword arguments for :func:`pyplot.legend`
-        normed : bool
-            If True (default) representation is normalized by the number of
-            documents in each slice.
-        """
-
-        for z in topics:
-            X,Y = self._plot_topic(z, axis=axis, start=start, end=end,
-                                   normed=normed)
-            label = ', '.join(self.model.words_in_topic(z))
-            plt.__dict__[type](X, Y, label=label, **plot_kwargs)
-        plt.xlim(np.min(X), np.max(X))
-        plt.legend(**legend_kwargs)
-        
->>>>>>> ba1e78f0
         
         for z in xrange(Z):
             print z, ', '.join(self.words_in_topic(z))
-    
-<<<<<<< HEAD
+            
+    
     def docs_in_topic(self, z, topD=None):
-=======
-    def __init__(self, D, outpath, mallet_path='./bin/mallet-2.0.7'):
->>>>>>> ba1e78f0
         """
         Returns a list of the topD documents most representative of topic z.
         
@@ -197,7 +136,6 @@
         """    
         td = self.doc_topic[:, z]
         
-<<<<<<< HEAD
         if topD is None:
             topD = td.shape[0]
         
@@ -208,26 +146,51 @@
         
         top_values = [ td[d] for d in top_indices ]
         top_idents = [ self.metadata[d] for d in top_indices ]
-=======
-        self.mallet_path = mallet_path
-    
-    def _generate_corpus(self, gram, meta):
-        from tethne.writers.corpora import to_documents    
-        
-        if not to_documents(self.temp+'/tethne',    # Temporary files.
-                            self.D.grams[gram],     # e.g. uni, bi, tri.
-                            papers=self.D.papers(),
-                            fields=meta):
-            return False
-
-        self.corpus_path = '{0}/tethne_docs.txt'.format(self.temp)
-        self.meta_path = '{0}/tethne_meta.csv'.format(self.temp)
->>>>>>> ba1e78f0
         
         documents = zip(top_idents, top_values)
         
         return documents
 
+class DTMModel(BaseModel):
+
+    def __init__(self, e_theta, topics, metadata, vocabulary):
+        self.e_theta = e_theta
+        self.topics = topics
+        self.metadata = metadata
+        self.vocabulary = vocabulary
+
+        self.lookup = { v:k for k,v in metadata.iteritems() }
+
+    def topics_in_doc(self, d, topZ=None):
+        if topZ is None:
+            topZ = 5
+            
+        if type(topZ) is int:   # Return a set number of topics.
+            top_indices = self.e_theta[:, d].argsort()[-topZ:][::1]
+        elif type(topZ) is float:   # Return topics above a threshold.
+            top_indices = [ z for z in np.argsort(self.e_theta[:, d])
+                                if self.e_theta[z, d] > topZ ]
+
+        top_values = [ self.e_theta[z, d] for z in top_indices ]
+        
+        topics = zip(top_indices, top_values)
+        
+        return topics
+
+    def words_in_topic(self, z, t, topW=None):
+        if topW is None:
+            topW = 5
+
+        if type(topW) is int:
+            words = self.topics[z, :, t].argsort()[-topW:][::-1]
+
+        return [ ( w, self.topics[z, w, t]) for w in words ]
+
+    def print_topic(self, z, t):
+        words = [ self.vocabulary.by_int[w] for w,p
+                    in self.words_in_topic(z,t,topW=topw) ]
+        print ', '.join(words)
+        return words
 
 class TAPModel(BaseSocialModel):
     def __init__(self, G, theta, damper=0.5):
@@ -257,52 +220,12 @@
 
         print 'Loaded graph with {0} nodes and {1} edges.'.format(self.N, self.M)
         
-<<<<<<< HEAD
         self.T = self.theta.shape[1]
         self.N_d = self.theta.shape[0]
 
         self.yold = { i: {k:0 for k in xrange(self.T) } for i in self.G.nodes() }
 
         print 'Loaded distributions over {0} topics for {1} nodes.'.format(self.T, self.N_d)        
-=======
-        try:
-            exit = subprocess.call( [ self.mallet, 
-                    'import-file',
-                    '--input {0}'.format(self.corpus_path),
-                    '--output {0}'.format(self.input_path),
-                    '--keep-sequence',  # Required (oddly) for LDA.
-                    '--remove-stopwords' ]) # Probably redundant.
-
-        except OSError:     # Raised if mallet_path is bad.
-            raise OSError("MALLET path invalid or non-existent.")
-
-        if exit != 0:
-            raise RuntimeError("MALLET import-file failed: {0}.".format(exit))
-
-    def _run_model(self, max_iter, **kwargs):
-        #$ bin/mallet train-topics --input mytopic-input.mallet --num-topics 100 
-        #> --output-doc-topics /Users/erickpeirson/doc_top 
-        #> --word-topic-counts-file /Users/erickpeirson/word_top 
-        #> --output-topic-keys /Users/erickpeirson/topic_keys
-            
-        self.dt = '{0}/dt.dat'.format(self.temp)
-        self.wt = '{0}/wt.dat'.format(self.temp)
-        self.tk = '{0}/tk.dat'.format(self.temp)        
-         
-        prog = re.compile('\<([^\)]+)\>')
-        ll_prog = re.compile(r'(\d+)')
-        try:
-            p = subprocess.Popen( [ self.mallet,
-                        'train-topics',
-                        '--input {0}'.format(self.input_path),
-                        '--num-topics {0}'.format(self.Z),
-                        '--num-iterations {0}'.format(max_iter),
-                        '--output-doc-topics {0}'.format(self.dt),
-                        '--word-topic-counts-file {0}'.format(self.wt),
-                        '--output-topic-keys {0}'.format(self.tk) ], 
-                    stdout=subprocess.PIPE,
-                    stderr=subprocess.PIPE)
->>>>>>> ba1e78f0
         
         #	1.1 calculate g(vi,yi,z)
         self._calculate_g()
@@ -312,6 +235,8 @@
         self._calculate_b()
         print 'Calculated b'        
 
+    def _node_index(self, G, i):
+        return G.nodes().index(i)
 
     def _calculate_g(self):
         """eq. 1"""
@@ -323,7 +248,8 @@
             sumout = np.zeros((self.T))
         
             for t, attr in self.G[i].iteritems():
-                this = int(t) - 1
+                this = self._node_index(self.G, t)
+                #this = int(t) - 1
                 for k in xrange(self.T):
                     w = float(attr['weight'])     
                     sumout[k] = sumout[k] + w * self.theta[this,k]
@@ -331,7 +257,8 @@
             for t, attr in self.G[i].iteritems():
                 for k in xrange(self.T):
                     w = float(attr['weight'])
-                    this = int(i) - 1                
+                    this = self._node_index(self.G, i)                    
+                    #this = int(i) - 1                
                     sumin[k] = sumin[k] + w * self.theta[this,k]
                 
                     # calculate y z, i=i ;; [n,] should be the last row.
@@ -341,7 +268,8 @@
             for t,attr in self.G[i].iteritems():
                 for k in xrange(self.T):
                     w = float(attr['weight'])
-                    this = int(t) - 1
+                    this = self._node_index(self.G, i)                    
+                    #this = int(t) - 1
                     self.g[i][j,k] = w * self.theta[this,k] / (sumin[k] + sumout[k])
                 j+=1
             
@@ -353,7 +281,6 @@
             self.r[i] = np.zeros((len(n)+1, self.T))
             self.a[i] = np.zeros((len(n)+1, self.T))
             
-<<<<<<< HEAD
             sum_ = np.zeros((self.T))
         
             for j in xrange(len(n)+1):   # +1 to include self.
@@ -365,115 +292,14 @@
 
     def _update_r(self):
         """eq. 5"""
-=======
-        self.num_iters += max_iter
-            
-    def _load_model(self):
-        """Load and return a :class:`.LDAModel`\."""
-        from tethne.readers import mallet
-        self.model = mallet.load(   self.dt, 
-                                    self.wt, 
-                                    self.tk, 
-                                    self.Z,
-                                    self.meta_path  )
-
-    def _plot_topic(self, z, axis='date', start=None, end=None, normed=True):
-        """
-        Yields the sum of topic proportions over time.
-        
-        Parameters
-        ----------
-        z : int
-            Topic index.
-        axis : str
-            Slice axis to use as plot domain.
-        start : int
-            (optional) Start date.
-        end : int
-            (optional) End date (inclusive).
-        normed : bool
-            If True (default) representation is normalized by the number of
-            documents in each slice.
-        
-        Returns
-        -------
-        X : array-like
-        Y : array-like
-        """
-    
-        X = []
-        Y = []
-
-        skeys = self.D.axes[axis].keys()
-        
-        if start is None:
-            start = min(skeys)
-        if end is None:
-            end = max(skeys)
-        
-        for k in skeys:
-            papers = self.D.axes[axis][k]
-            N = len(papers)
-            if start <= k <= end:
-                X.append(k)
-                if N > 0:
-                    y = 0.
-                    for p in papers:
-                        i = model.lookup[p]
-                        y += model.doc_topic[i, z]
-
-                    if normed:
-                        y = y/N
-                    Y.append(y)
-                else:
-                    Y.append(0.)
-    
-        return np.array(X),np.array(Y)
-
-
-        
-class DTMModelManager(ModelManager):
-    """
-    Model Manager for DTM.
-    """
-    
-    def __init__(self, D, outpath, dtm_path='./bin/dtm/main'):
-        """
-        
-        Parameters
-        ----------
-        D : :class:`.DataCollection`
-        outpath : str
-            Path to output directory.
-        dtm_path : str
-            Path to MALLET install directory (contains bin/mallet).
-        """
-        super(DTMModelManager, self).__init__(D, outpath)
-        
-        self.dtm_path = dtm_path
->>>>>>> ba1e78f0
     
         for i in self.G.nodes():
             n = self.G.neighbors(i)
         
-<<<<<<< HEAD
             firstmax = np.zeros((self.T))
             secondmax = np.zeros((self.T))
             temp = 0.
             maxk = {}
-=======
-        to_dtm_input(self.temp+'/tethne',
-                        self.D,
-                        self.D.grams[gram][0],     # e.g. uni, bi, tri.
-                        self.D.grams[gram][1],
-                        fields=meta)
-                    
-
-        self.mult_path = '{0}/tethne-mult.dat'.format(self.temp)
-        self.seq_path = '{0}/tethne-seq.dat'.format(self.temp)        
-        self.vocab_path = '{0}/tethne-vocab.dat'.format(self.temp)        
-        self.meta_path = '{0}/tethne-meta.dat'.format(self.temp)
->>>>>>> ba1e78f0
         
             if len(n) < 1:  # node has no neighbors
                 for k in xrange(self.T):
@@ -560,18 +386,18 @@
         
             for j in n: # a_ij
                 j_index = n.index(j)
+                n_j = self.G.neighbors(j)                
                 for k in xrange(self.T):
                     if i == maxk[j][k]:
                         use = secondmax[i][k]
                     else:
                         use = firstmax[i][k]
-                        n_j = self.G.neighbors(j)
+                        
                     qwert = max ( self.r[j][len(n_j), k], 0 )
                     asdf = (-1*min ( self.r[j][len(n_j), k], 0 )) - use
                     self.a[i][j_index,k] = ( min(qwert, asdf) * (1. - self.damper) ) + ( self.a[i][j_index,k] * self.damper )
                     
             
-<<<<<<< HEAD
     def _check_convergence(self, nc):
         """
         Returns false if the ranking of influencing nodes hasn't changed in a while.
@@ -606,7 +432,7 @@
             nc = 0
     
         cont = True
-        if nc == 100:
+        if nc == 50:
             cont = False
             
         return nc, cont
@@ -682,34 +508,22 @@
         return self.MU[k]
 
     def build(self):
+        print "start iterations"
         nc = 0
         self.iteration = 0.
         cont = True
 
         while cont:
             self.iteration += 1
+            if self.iteration % 10 == 0:
+                print 'iteration {0}, nc={1}'.format(self.iteration, nc)
+
             self._update_r()
             self._update_a()
             nc,cont = self._check_convergence(nc)
 
         self._calculate_mu()
-
-        self.write('./output/')
-=======
-            try:    # Find conv
-                conv = re.findall(r'conv\s+=\s+([-]?\d+\.\d+e[-]\d+)', l)
-                self.conv.append(float(conv[0]))
-                print conv[0]
-            except IndexError:
-                pass
-    
-        self.num_iters += max_iter
-            
-    def _load_model(self):
-        """Load and return a :class:`.LDAModel`\."""
-        
-        pass
-        
+                
 if __name__ == '__main__':
     import sys
     sys.path.append("/Users/erickpeirson/tethne")
@@ -752,5 +566,4 @@
     path = "{0}/model_run/".format(opath)
     metadata = "{0}/tethne-meta.dat".format(opath)
     vocabulary = "{0}/tethne-vocab.dat".format(opath)
-    model = rd.dtm.load(path, metadata, vocabulary)
->>>>>>> ba1e78f0
+    model = rd.dtm.load(path, metadata, vocabulary)